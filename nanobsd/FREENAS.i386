--- conflicted
+++ resolved
@@ -321,9 +321,8 @@
 device		vtnet
 device		virtio_scsi
 
-<<<<<<< HEAD
 device		hyperv
-=======
+
 # FireWire support
 device		firewire	# FireWire bus code
 device		sbp		# SCSI over FireWire (Requires scbus and da)
@@ -348,5 +347,4 @@
 device		kue		# Kawasaki LSI USB Ethernet
 device		rue		# RealTek RTL8150 USB Ethernet
 device		udav		# Davicom DM9601E USB
-## End FreeNAS specific section
->>>>>>> 6a9718f7
+## End FreeNAS specific section