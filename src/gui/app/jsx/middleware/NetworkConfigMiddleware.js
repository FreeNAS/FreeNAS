// Network Config Middleware
// =========================

"use strict";

import MC from "./MiddlewareClient";
import AbstractBase from "./MiddlewareAbstract";

import NCAC
  from "../actions/NetworkConfigActionCreators";

class NetworkConfigMiddleware {

  static subscribe ( componentID ) {
    MC.subscribe( [ "network.changed" ], componentID );
    MC.subscribe( [ "task.*" ], componentID );
  }

  static unsubscribe ( componentID ) {
    MC.unsubscribe( [ "network.changed" ], componentID );
    MC.unsubscribe( [ "task.*" ], componentID );
  }

  static requestNetworkConfig () {
    MC.request( "network.config.get_global_config"
              , []
              , NCAC.receiveNetworkConfig
              );
  }

  static updateNetworkConfig ( settings ) {
    MC.request( "task.submit"
<<<<<<< HEAD
              , [ "network.configure", [ settings ] ]
              , NCAC.receiveNetworkUpdateTask.bind( NCAC )
=======
              , [ "network.configure" ]
              , NCAC.receiveNetworkUpdateTask
>>>>>>> ff22f91d
              );
  }

};

export default NetworkConfigMiddleware;<|MERGE_RESOLUTION|>--- conflicted
+++ resolved
@@ -30,13 +30,8 @@
 
   static updateNetworkConfig ( settings ) {
     MC.request( "task.submit"
-<<<<<<< HEAD
               , [ "network.configure", [ settings ] ]
-              , NCAC.receiveNetworkUpdateTask.bind( NCAC )
-=======
-              , [ "network.configure" ]
               , NCAC.receiveNetworkUpdateTask
->>>>>>> ff22f91d
               );
   }
 
