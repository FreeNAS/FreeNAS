--- conflicted
+++ resolved
@@ -12,16 +12,9 @@
 import ServicesStore from "../stores/ServicesStore";
 
 var viewData = {
-<<<<<<< HEAD
-  format    : require( "../../data/middleware-keys/services-display.json" )[0]
-  , routing : {
-    route     : "services-editor"
-    , param   : "serviceID"
-=======
     routing : {
-      "route" : "services-editor"
-    , "param" : "serviceID"
->>>>>>> 4e91b69d
+      route : "services-editor"
+    , param : "serviceID"
   }
   , display: {
     filterCriteria: {
