/** @jsx React.DOM */

// Main App Wrapper
// ================
// Top level controller-view for FreeNAS webapp
"use strict";


var React  = require("react");

// Page router
var Router = require("react-router");
var Link   = Router.Link;

var Icon   = require("../components/Icon");
var LeftMenu   = require("../components/LeftMenu");
var WarningBox   = require("../components/WarningBox");
var QueueBox   = require("../components/QueueBox");
var InfoBox   = require("../components/InfoBox");
// Twitter Bootstrap React components
var TWBS   = require("react-bootstrap");

var FreeNASWebApp = React.createClass({
  getInitialState: function() {
    return {
<<<<<<< HEAD
      WarningBoxState: "hidden",
      gridClass: "collapsed"
=======
      warningBoxIsVisible: 0,
      infoBoxIsVisible: 0,
      queueBoxIsVisible: 0
>>>>>>> 5b8920b3
    };
  },

  handleBox: function(event) {
    //ultimate if  
    //this.setState({ warningBoxIsVisible: ((event.currentTarget.className.indexOf("icoAlert") > -1)? ((this.state.warningBoxIsVisible) ? 0 : 1) :  0) });

    if(event.currentTarget.className.indexOf("icoQueue") > -1){
      if (this.state.queueBoxIsVisible === 0){      
        this.setState({ infoBoxIsVisible: 0 });
        this.setState({ warningBoxIsVisible: 0 });
        this.setState({ queueBoxIsVisible: 1 });
      }else{
        this.setState({ queueBoxIsVisible: 0 });    
      }
    }
    if(event.currentTarget.className.indexOf("icoAlert") > -1){
      if (this.state.warningBoxIsVisible === 0){      
        this.setState({ infoBoxIsVisible: 0 });
        this.setState({ warningBoxIsVisible: 1 });
        this.setState({ queueBoxIsVisible: 0 });
      }else{
        this.setState({ warningBoxIsVisible: 0 });    
      }
    }
    if(event.currentTarget.className.indexOf("icoInfo") > -1){
      if (this.state.infoBoxIsVisible === 0){      
        this.setState({ infoBoxIsVisible: 1 });
        this.setState({ warningBoxIsVisible: 0 });
        this.setState({ queueBoxIsVisible: 0 });
      }else{
        this.setState({ infoBoxIsVisible: 0 });     
      }
    }

    
  },
  menuChange: function(gClass) {
    if (gClass === "expanded")
    {
      Velocity(this.refs.gridRef.getDOMNode()
      , { paddingLeft: "54px;" }
      , { duration: 1500,
          easing: "easeInOutBounce",
          complete: this.setState({ gridClass: gClass }) 
        }
      );
    }
    else
    {
      Velocity(this.refs.gridRef.getDOMNode()
      , { paddingLeft: "240px;" }
      , { duration: 1500,
          easing: "easeInOutBounce",
          complete: this.setState({ gridClass: gClass }) 
        }
      );
    }

    
  },

  render: function() {
    return (
      <div>
      <div className = "notificationBar">
       <WarningBox isVisible = {this.state.warningBoxIsVisible} />
       <InfoBox isVisible = {this.state.infoBoxIsVisible} />
       <QueueBox isVisible = {this.state.queueBoxIsVisible} />
      


        <div className="userInfo">        
        <Icon glyph="warning" icoClass="icoAlert" icoSize="3x" warningFlag="1" onClick={this.handleBox} />
        <Icon glyph="info-circle" icoClass="icoInfo" icoSize="3x" warningFlag="2" onClick={this.handleBox} />
        <Icon glyph="list-alt" icoClass="icoQueue" icoSize="3x" warningFlag="3" onClick={this.handleBox} />
        <Icon glyph = "user" icoSize = "2x" />




     <TWBS.SplitButton title="Kevin Spacey" pullRight>
      <TWBS.MenuItem key="1">Action</TWBS.MenuItem>
      <TWBS.MenuItem key="2">Another action</TWBS.MenuItem>
      <TWBS.MenuItem key="3">Something else here</TWBS.MenuItem>
      <TWBS.MenuItem divider />
      <TWBS.MenuItem key="4">Logout</TWBS.MenuItem>
    </TWBS.SplitButton>

        
        

        </div>
      </div>
      <LeftMenu handleMenuChange={this.menuChange} />
      <TWBS.Grid fluid ref="gridRef" className={"mainGrid " + this.state.gridClass}>
        {/* TODO: Add Modal mount div */}
        <TWBS.Row>
          {/* Primary view */}
          <TWBS.Col xs={12} sm={12} md={12} lg={12} xl={12} xsOffset={0} smOffset={0} mdOffset={0} lgOffset={0} xlOffset={0}>
            <h1>FreeNAS WebGUI</h1>
            { this.props.activeRouteHandler() }
          </TWBS.Col>

          {/* Tasks and active users */}
          <TWBS.Col xs={2} sm={2} md={2} lg={2} xl={2}>
            {/* TODO: Add tasks/users component */}
          </TWBS.Col>
        </TWBS.Row>
      </TWBS.Grid>
      </div>
    );
  }
});

module.exports = FreeNASWebApp;<|MERGE_RESOLUTION|>--- conflicted
+++ resolved
@@ -23,14 +23,10 @@
 var FreeNASWebApp = React.createClass({
   getInitialState: function() {
     return {
-<<<<<<< HEAD
-      WarningBoxState: "hidden",
-      gridClass: "collapsed"
-=======
       warningBoxIsVisible: 0,
       infoBoxIsVisible: 0,
-      queueBoxIsVisible: 0
->>>>>>> 5b8920b3
+      queueBoxIsVisible: 0,
+      gridClass: "collapsed"
     };
   },
 
