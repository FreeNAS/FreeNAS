#!/bin/sh
#
# $FreeBSD$
#

# PROVIDE: ix-update
# REQUIRE: mountcritlocal
# BEFORE: ix-fstab

. /etc/rc.freenas

readonly UPDATE_FAILED_LOG="/data/update.failed"
HBA_FIRMWARE_UPDATE="/data/.hba_firmware_update"
REBOOT_REQUIRED=0


db_update_real()
{
	export PATH=$PATH:/usr/local/bin:/usr/local/sbin

	echo "Applying database schema changes"

	if [ $(echo "SELECT name FROM sqlite_master WHERE name = 'alembic_version'" | sqlite3 /data/freenas-v1.db) = "" ];
	then
        /usr/local/sbin/migrate93 -f /data/freenas-v1.db
        NEW_MIGRATION_APPLIED=$(echo "select count(*) from django_migrations where app = 'network' and name = '0007_globalconfiguration_gc_hostname_virtual';" | /usr/local/bin/sqlite3 /data/freenas-v1.db)
        OLD_MIGRATION_APPLIED=$(echo "select count(*) from django_migrations where app = 'network' and name = '0004_auto_20170703_1224';" | /usr/local/bin/sqlite3 /data/freenas-v1.db)
        if [ "$NEW_MIGRATION_APPLIED" -eq "1" -a "$OLD_MIGRATION_APPLIED" -eq "0" ];
        then
            echo "delete from django_migrations where app = 'network' and name = '0007_globalconfiguration_gc_hostname_virtual';" | /usr/local/bin/sqlite3 /data/freenas-v1.db
            echo 'CREATE TABLE "network_globalconfiguration_" ("id" integer NOT NULL PRIMARY KEY AUTOINCREMENT, "gc_hostname" varchar(120) NOT NULL, "gc_hostname_b" varchar(120) NULL, "gc_domain" varchar(120) NOT NULL, "gc_ipv4gateway" varchar(42) NOT NULL, "gc_ipv6gateway" varchar(42) NOT NULL, "gc_nameserver1" varchar(42) NOT NULL, "gc_nameserver2" varchar(42) NOT NULL, "gc_nameserver3" varchar(42) NOT NULL, "gc_httpproxy" varchar(255) NOT NULL, "gc_netwait_enabled" bool NOT NULL, "gc_netwait_ip" varchar(300) NOT NULL, "gc_hosts" text NOT NULL);' | /usr/local/bin/sqlite3 /data/freenas-v1.db
            echo "INSERT INTO network_globalconfiguration_ SELECT id, gc_hostname, gc_hostname_b, gc_domain, gc_ipv4gateway, gc_ipv6gateway, gc_nameserver1, gc_nameserver2, gc_nameserver3, gc_httpproxy, gc_netwait_enabled, gc_netwait_ip, gc_hosts FROM network_globalconfiguration;" | /usr/local/bin/sqlite3 /data/freenas-v1.db
            echo "DROP TABLE network_globalconfiguration;" | /usr/local/bin/sqlite3 /data/freenas-v1.db
            echo "ALTER TABLE network_globalconfiguration_ RENAME TO network_globalconfiguration;" | /usr/local/bin/sqlite3 /data/freenas-v1.db
        fi
        /usr/local/sbin/migrate113 > $UPDATE_FAILED_LOG 2>&1
        if [ $? -ne 0 ]; then
            echo "manage.py migrate failed"
            return 1
        fi
    fi
	/usr/local/sbin/migrate > $UPDATE_FAILED_LOG 2>&1
	if [ $? -ne 0 ]; then
		echo "alembic migrate failed"
		return 1
	fi
<<<<<<< HEAD
=======
	/usr/local/bin/sqlite3 ${FREENAS_CONFIG} "REPLACE INTO system_keyvalue (key, value) VALUES ('run_migration', 'true')"
	rm -f /tmp/.sqlite3_ha_skip
>>>>>>> a618fa45
	rm -f $UPDATE_FAILED_LOG
	return 0
}

handle_error()
{
	local LABELNAME OTHER_PARTNUM PARTNUM TARGET_DRIVE

	echo "Reverting to previous state"

	rm -f $NEED_UPDATE_SENTINEL
	mv ${FREENAS_CONFIG}.bak ${FREENAS_CONFIG}
	if [ -f $CD_UPGRADE_SENTINEL ]; then
		rm $CD_UPGRADE_SENTINEL
		cat <<EOF
Database upgrade FAILED; check $UPDATE_FAILED_LOG for more details.
Reverting a failed CD upgrade is not totally possible
Rebooting in 15 seconds..
EOF
		sleep 15
		reboot
	fi

	cat <<EOF
Database upgrade FAILED; check $UPDATE_FAILED_LOG for more details.
Rebooting in 15 seconds..
EOF
	sleep 15
	reboot
}

db_update()
{
	if [ -f ${HBA_FIRMWARE_UPDATE} ]; then
		mount -uw /
		if [ -f /usr/local/sbin/firmware_update.py ]; then
			LD_LIBRARY_PATH=/usr/local/lib /usr/local/bin/python /usr/local/sbin/firmware_update.py
			if [ $? -eq 0 ]; then
				# A reboot will be required, but we'll hold off
				# on that and do database upgrades if they need
				# to be done as well to avoid a double reboot.
				REBOOT_REQUIRED=1
			fi
		else
			# The auto firmware update tool is only in TrueNAS
			# FreeNAS users will mostly be happy that FreeNAS doesn't
			# muck with their HBA firmware...because the chance of bricking
			# a random card is a non-zero number.  (Besides, tracking down
			# the firmware for every embedded Avago card out there is not
			# realistic.)
			rm ${HBA_FIRMWARE_UPDATE}
		fi
	fi
			
	if [ ! -f $NEED_UPDATE_SENTINEL ]; then
		if [ ${REBOOT_REQUIRED} -eq 1 ]; then
			reboot
		fi
		# exit this script and continue with normal boot.
		exit 0
	fi

	# We are running very early, make / read-write.
	mount -uw /
	echo "Saving current ${FREENAS_CONFIG} to ${FREENAS_CONFIG}.bak"
	cp ${FREENAS_CONFIG} ${FREENAS_CONFIG}.bak

	is_upload=0
	if [ -f /data/uploaded.db ]; then
		echo "Moving uploaded config to ${FREENAS_CONFIG}"
		mv /data/uploaded.db ${FREENAS_CONFIG}
		is_upload=1
	fi

	set +e
	db_update_real || handle_error
	set -e

<<<<<<< HEAD
	if [ $is_upload -eq 1 ]; then
		/usr/local/bin/sqlite3 ${FREENAS_CONFIG} "REPLACE INTO system_keyvalue (key, value) VALUES ('run_migration', 'true')"
		/usr/local/bin/sqlite3 ${FREENAS_CONFIG} "UPDATE system_update SET upd_train = ''"
	fi

=======
>>>>>>> a618fa45
	rm -f $NEED_UPDATE_SENTINEL
	rm -f $CD_UPGRADE_SENTINEL

	midclt call etc.generate loader > /dev/null

	echo "Database upgrade complete.  Rebooting."
	cd /
	sleep 2
	reboot
}

name="ix-update"
start_cmd='db_update'
stop_cmd=':'

load_rc_config $name
run_rc_command "$1"<|MERGE_RESOLUTION|>--- conflicted
+++ resolved
@@ -44,11 +44,9 @@
 		echo "alembic migrate failed"
 		return 1
 	fi
-<<<<<<< HEAD
-=======
+
 	/usr/local/bin/sqlite3 ${FREENAS_CONFIG} "REPLACE INTO system_keyvalue (key, value) VALUES ('run_migration', 'true')"
-	rm -f /tmp/.sqlite3_ha_skip
->>>>>>> a618fa45
+
 	rm -f $UPDATE_FAILED_LOG
 	return 0
 }
@@ -127,14 +125,11 @@
 	db_update_real || handle_error
 	set -e
 
-<<<<<<< HEAD
 	if [ $is_upload -eq 1 ]; then
 		/usr/local/bin/sqlite3 ${FREENAS_CONFIG} "REPLACE INTO system_keyvalue (key, value) VALUES ('run_migration', 'true')"
 		/usr/local/bin/sqlite3 ${FREENAS_CONFIG} "UPDATE system_update SET upd_train = ''"
 	fi
 
-=======
->>>>>>> a618fa45
 	rm -f $NEED_UPDATE_SENTINEL
 	rm -f $CD_UPGRADE_SENTINEL
 
