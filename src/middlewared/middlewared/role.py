--- conflicted
+++ resolved
@@ -51,12 +51,9 @@
                                'AUTH_SESSIONS_READ',
                                'CLOUD_SYNC_READ',
                                'DATASET_READ',
-<<<<<<< HEAD
+                               'ENCLOSURE_READ',
                                'FAILOVER_READ',
-=======
-                               'ENCLOSURE_READ',
                                'KMIP_READ',
->>>>>>> f43abfff
                                'FILESYSTEM_ATTRS_READ',
                                'NETWORK_GENERAL_READ',
                                'SHARING_READ',
