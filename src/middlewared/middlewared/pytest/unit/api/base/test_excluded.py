from pydantic import Field, Secret
import pytest

<<<<<<< HEAD
from middlewared.api.base import BaseModel, Excluded, excluded_field, ForUpdateMetaclass, NotRequired, NotRequiredModel
=======
from middlewared.api.base import BaseModel, Excluded, excluded_field, ForUpdateMetaclass, NotRequired
>>>>>>> 569b3a0e
from middlewared.api.base.handler.accept import accept_params, validate_model
from middlewared.service_exception import ValidationErrors


class Object(BaseModel):
    id: int
    name: str


class CreateObject(Object):
    id: Excluded = excluded_field()


class CreateArgs(BaseModel):
    data: CreateObject


def check_serialization(test_model, test_cases):
    for args, dump in test_cases:
        result = validate_model(test_model, args)
        assert result == dump, (args, dump, result)


def test_excluded_field():
    with pytest.raises(ValidationErrors) as ve:
        accept_params(CreateArgs, [{"id": 1, "name": "Ivan"}])

    assert ve.value.errors[0].attribute == "data.id"
    assert ve.value.errors[0].errmsg == "Extra inputs are not permitted"


def test_not_required():
<<<<<<< HEAD
    class NestedModel(NotRequiredModel):
        a: int = NotRequired

    class NotRequiredTestModel(NotRequiredModel):
=======
    class NestedModel(BaseModel):
        a: int = NotRequired

    class NotRequiredTestModel(BaseModel):
>>>>>>> 569b3a0e
        b: int
        c: int = 3
        d: int = NotRequired
        e: NestedModel
        f: NestedModel = Field(default_factory=NestedModel)
        # default_factory must be used here
        g: NestedModel = NotRequired
        h: list[NestedModel] = NotRequired
        i_: int = Field(alias="i", default=NotRequired)
        j: Secret[int] = NotRequired

    test_cases = (
        (
            {"b": 2, "e": {}},
            {"b": 2, "c": 3, "e": {}, "f": {}}
        ),
        (
            {"b": 2, "e": {"a": 1}},
            {"b": 2, "c": 3, "e": {"a": 1}, "f": {}}
        ),
        (
            {"b": 2, "c": -3, "e": {}},
            {"b": 2, "c": -3, "e": {}, "f": {}}
        ),
        (
            {"b": 2, "d": 4, "e": {}},
            {"b": 2, "c": 3, "d": 4, "e": {}, "f": {}}
        ),
        (
            {"b": 2, "e": {}, "f": {}},
            {"b": 2, "c": 3, "e": {}, "f": {}}
        ),
        (
            {"b": 2, "e": {}, "f": {"a": 1}},
            {"b": 2, "c": 3, "e": {}, "f": {"a": 1}}
        ),
        (
            {"b": 2, "e": {}, "g": {}},
            {"b": 2, "c": 3, "e": {}, "f": {}, "g": {}}
        ),
        (
            {"b": 2, "e": {}, "g": {"a": 1}},
            {"b": 2, "c": 3, "e": {}, "f": {}, "g": {"a": 1}}
        ),
        (
            {"b": 2, "e": {}, "h": []},
            {"b": 2, "c": 3, "e": {}, "f": {}, "h": []}
        ),
        (
            {"b": 2, "e": {}, "h": [{}]},
            {"b": 2, "c": 3, "e": {}, "f": {}, "h": [{}]}
        ),
        (
            {"b": 2, "e": {}, "h": [{"a": 1}]},
            {"b": 2, "c": 3, "e": {}, "f": {}, "h": [{"a": 1}]}
        ),
        (
            {"b": 2, "e": {}, "h": [{"a": 1}, {}]},
            {"b": 2, "c": 3, "e": {}, "f": {}, "h": [{"a": 1}, {}]}
        ),
        (
            {"b": 2, "e": {}, "i": 4},
            {"b": 2, "c": 3, "e": {}, "f": {}, "i": 4}
        ),
        (
            {"b": 2, "e": {}, "j": 4},
            {"b": 2, "c": 3, "e": {}, "f": {}, "j": 4}
        ),
    )
    check_serialization(NotRequiredTestModel, test_cases)


def test_update_metaclass():
    class NestedModel(BaseModel):
        a: int

    class UpdateModel(BaseModel, metaclass=ForUpdateMetaclass):
        b: int
        c: NestedModel

    test_cases = (
        (
            {}, {}
        ),
        (
            {"b": 2}, {"b": 2}
        ),
        (
            {"c": {"a": 1}}, {"c": {"a": 1}}
        ),
    )
    check_serialization(UpdateModel, test_cases)<|MERGE_RESOLUTION|>--- conflicted
+++ resolved
@@ -1,11 +1,7 @@
 from pydantic import Field, Secret
 import pytest
 
-<<<<<<< HEAD
-from middlewared.api.base import BaseModel, Excluded, excluded_field, ForUpdateMetaclass, NotRequired, NotRequiredModel
-=======
 from middlewared.api.base import BaseModel, Excluded, excluded_field, ForUpdateMetaclass, NotRequired
->>>>>>> 569b3a0e
 from middlewared.api.base.handler.accept import accept_params, validate_model
 from middlewared.service_exception import ValidationErrors
 
@@ -38,17 +34,10 @@
 
 
 def test_not_required():
-<<<<<<< HEAD
-    class NestedModel(NotRequiredModel):
-        a: int = NotRequired
-
-    class NotRequiredTestModel(NotRequiredModel):
-=======
     class NestedModel(BaseModel):
         a: int = NotRequired
 
     class NotRequiredTestModel(BaseModel):
->>>>>>> 569b3a0e
         b: int
         c: int = 3
         d: int = NotRequired
