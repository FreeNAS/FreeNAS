--- conflicted
+++ resolved
@@ -1,14 +1,8 @@
 from middlewared.schema import accepts, Int, Str, Dict, List, Bool, Patch
-<<<<<<< HEAD
-from middlewared.service import filterable, CRUDService, item_method, private, job
+from middlewared.service import filterable, CRUDService, item_method, private, job, CallError
 from middlewared.utils import Nid, Popen
 from middlewared.client import Client, CallTimeout
 from urllib.request import urlretrieve
-=======
-from middlewared.service import filterable, CRUDService, item_method, CallError
-from middlewared.utils import Nid, Popen
-from middlewared.client import Client
->>>>>>> 0e8e2f8f
 
 import middlewared.logger
 import asyncio
@@ -617,7 +611,6 @@
             self.logger.error("===> {0}".format(err))
             return False
 
-<<<<<<< HEAD
     def fetch_hookreport(self, blocknum, blocksize, totalsize, job, file_name):
         """Hook to report the download progress."""
         readchunk = blocknum * blocksize
@@ -667,7 +660,7 @@
             for data in iter(lambda: src_file.read(BUFSIZE), b''):
                 self.decompress_hookreport(dst, job)
                 dst_file.write(data)
-=======
+
     async def __find_clone(self, name):
         data = await self.middleware.call('vm.query', [], {'order_by': ['name']})
         clone_index = 0
@@ -750,7 +743,6 @@
                 vnc_web.append('http://{}:{}/vnc_auto.html'.format(bind_ip, vnc_web_port))
 
         return vnc_web
->>>>>>> 0e8e2f8f
 
 
 async def kmod_load():
