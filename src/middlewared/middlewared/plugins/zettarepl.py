--- conflicted
+++ resolved
@@ -232,12 +232,6 @@
         self.command_queue = None
         self.observer_queue = multiprocessing.Queue()
         self.observer_queue_reader = None
-<<<<<<< HEAD
-=======
-        self.error = None
-        self.state = {}
-        self.definition_errors = {}
->>>>>>> a618fa45
         self.hold_tasks = {}
         self.replication_jobs_channels = defaultdict(list)
         self.queue = None
@@ -247,43 +241,6 @@
     def is_running(self):
         return self.process is not None and self.process.is_alive()
 
-<<<<<<< HEAD
-=======
-    def get_state(self):
-        if self.error:
-            return {"error": self.error}
-
-        jobs = {}
-        for j in self.middleware.call_sync("core.get_jobs", [("method", "=", "replication.run")], {"order_by": ["id"]}):
-            try:
-                task_id = int(j["arguments"][0])
-            except (IndexError, ValueError):
-                continue
-
-            jobs[f"replication_task_{task_id}"] = j
-
-        state = {
-            k: (
-                dict(v, job=jobs.get(k), last_snapshot=self.last_snapshot.get(k))
-                if k.startswith("replication_task_")
-                else dict(v)
-            )
-            for k, v in self.state.items()
-        }
-
-        for k, v in self.definition_errors.items():
-            state.setdefault(k, {}).update(v)
-
-        for k, v in self.hold_tasks.items():
-            state.setdefault(k, {}).update({
-                "state": "HOLD",
-                "datetime": datetime.utcnow(),
-                "reason": make_sentence(v),
-            })
-
-        return {"tasks": state}
-
->>>>>>> a618fa45
     def start(self):
         try:
             definition, hold_tasks = self.middleware.call_sync("zettarepl.get_definition")
