--- conflicted
+++ resolved
@@ -199,12 +199,8 @@
      if [ -z "$tank" ] ; then
        exit_err "Failed getting ZFS dataset for $JDIR..";
      fi
-<<<<<<< HEAD
-     zfs create -o mountpoint=${JAILDIR} -p ${tank}${JAILDIR}
-=======
      jailp=`getZFSRelativePath "${JAILDIR}"`
      zfs create -o mountpoint=/${tank}${jailp} -p ${tank}${jailp}
->>>>>>> 75644dff
      if [ $? -ne 0 ] ; then exit_err "Failed creating ZFS dataset"; fi
    else
      mkdir -p "${JAILDIR}"
